--- conflicted
+++ resolved
@@ -46,22 +46,14 @@
 }
 
 /// Bounding box in the format (x, y, angle, aspect, height)
-<<<<<<< HEAD
-#[derive(Clone, Default, Debug, Copy)]
-=======
 #[derive(Default, Debug)]
->>>>>>> d1a7060b
 pub struct GenericBBox {
     /// Top-left point X
     pub x: f32,
     /// Top-left point Y
     pub y: f32,
     /// Angle
-<<<<<<< HEAD
-    pub angle: f32,
-=======
     pub angle: Option<f32>,
->>>>>>> d1a7060b
     /// Width/Height ratio
     pub aspect: f32,
     /// Height
@@ -77,10 +69,6 @@
 }
 
 impl GenericBBox {
-<<<<<<< HEAD
-    /// Constructor
-    pub fn new(x: f32, y: f32, angle: f32, aspect: f32, height: f32) -> Self {
-=======
     pub fn get_radius(&self) -> f32 {
         let hw = self.aspect * self.height / 2.0_f32;
         let hh = self.height / 2.0_f32;
@@ -95,7 +83,6 @@
     }
     /// Constructor
     pub fn new(x: f32, y: f32, angle: Option<f32>, aspect: f32, height: f32) -> Self {
->>>>>>> d1a7060b
         Self {
             x,
             y,
@@ -118,16 +105,6 @@
         }
         .gen_vertices()
     }
-
-    pub fn rotate(self, angle: f32) -> Self {
-        Self {
-            x: self.x,
-            y: self.y,
-            angle,
-            aspect: self.aspect,
-            height: self.height,
-        }
-    }
 }
 
 impl EstimateClose for GenericBBox {
@@ -136,11 +113,7 @@
     fn almost_same(&self, other: &Self, eps: f32) -> bool {
         (self.x - other.x).abs() < eps
             && (self.y - other.y).abs() < eps
-<<<<<<< HEAD
-            && (self.angle - other.angle) < eps
-=======
             && (self.angle.unwrap_or(0.0) - other.angle.unwrap_or(0.0)) < eps
->>>>>>> d1a7060b
             && (self.aspect - other.aspect) < eps
             && (self.height - other.height) < eps
     }
@@ -151,11 +124,7 @@
         GenericBBox {
             x: f.x + f.width / 2.0,
             y: f.y + f.height / 2.0,
-<<<<<<< HEAD
-            angle: 0.0,
-=======
             angle: None,
->>>>>>> d1a7060b
             aspect: f.width / f.height,
             height: f.height,
             vertex_cache: None,
@@ -181,32 +150,9 @@
     }
 }
 
-<<<<<<< HEAD
-impl From<GenericBBox> for Result<BBox> {
-    /// This is a lossy translation. It is valid only when the angle is 0
-    fn from(f: GenericBBox) -> Self {
-        if f.angle.abs() >= EPS {
-            Err(GenericBBoxConversionError.into())
-        } else {
-            let width = f.height * f.aspect;
-            Ok(BBox {
-                x: f.x - width / 2.0,
-                y: f.y - f.height / 2.0,
-                width,
-                height: f.height,
-            })
-        }
-    }
-}
-
-impl From<GenericBBox> for Polygon<f64> {
-    fn from(b: GenericBBox) -> Self {
-        let angle = b.angle as f64;
-=======
 impl From<&GenericBBox> for Polygon<f64> {
     fn from(b: &GenericBBox) -> Self {
         let angle = b.angle.unwrap_or(0.0) as f64;
->>>>>>> d1a7060b
         let height = b.height as f64;
         let aspect = b.aspect as f64;
 
@@ -260,17 +206,10 @@
 
     #[test]
     fn transform() {
-<<<<<<< HEAD
-        let bbox1 = GenericBBox::new(0.0, 0.0, 2.0, 0.5, 2.0);
-        let polygon1 = Polygon::from(bbox1);
-        let bbox2 = GenericBBox::new(0.0, 0.0, 2.0 + PI / 2.0, 0.5, 2.0);
-        let polygon2 = Polygon::from(bbox2);
-=======
         let bbox1 = GenericBBox::new(0.0, 0.0, Some(2.0), 0.5, 2.0);
         let polygon1 = Polygon::from(&bbox1);
         let bbox2 = GenericBBox::new(0.0, 0.0, Some(2.0 + PI / 2.0), 0.5, 2.0);
         let polygon2 = Polygon::from(&bbox2);
->>>>>>> d1a7060b
         let clip = sutherland_hodgman_clip(&polygon1, &polygon2);
         let int_area = clip.unsigned_area();
         let int = polygon1.intersection(&polygon2).unsigned_area();
@@ -279,20 +218,12 @@
         let union = polygon1.union(&polygon2).unsigned_area();
         assert!((union - 3.0).abs() < EPS as f64);
 
-<<<<<<< HEAD
-        let res = GenericBBox::calculate_metric_object(&Some(bbox1), &Some(bbox2)).unwrap() as f64;
-        assert!((res - int / union).abs() < EPS as f64);
-
-        let bbox3 = GenericBBox::new(10.0, 0.0, 2.0 + PI / 2.0, 0.5, 2.0);
-        let polygon3 = Polygon::from(bbox3);
-=======
         let res = GenericBBox::calculate_metric_object(&Some(bbox1.clone()), &Some(bbox2)).unwrap()
             as f64;
         assert!((res - int / union).abs() < EPS as f64);
 
         let bbox3 = GenericBBox::new(10.0, 0.0, Some(2.0 + PI / 2.0), 0.5, 2.0);
         let polygon3 = Polygon::from(&bbox3);
->>>>>>> d1a7060b
 
         let int = polygon1.intersection(&polygon3).unsigned_area();
         assert!((int - 0.0).abs() < EPS as f64);
@@ -300,41 +231,16 @@
         let union = polygon1.union(&polygon3).unsigned_area();
         assert!((union - 4.0).abs() < EPS as f64);
 
-<<<<<<< HEAD
-        let res = GenericBBox::calculate_metric_object(&Some(bbox1), &Some(bbox3)).unwrap() as f64;
-        assert!((res - int / union).abs() < EPS as f64);
-=======
         assert!(GenericBBox::calculate_metric_object(&Some(bbox1), &Some(bbox3)).is_none());
->>>>>>> d1a7060b
     }
 
     #[test]
     fn corner_case_f32() {
-<<<<<<< HEAD
-        let x = GenericBBox {
-            x: 8044.315,
-            y: 8011.0454,
-            angle: 2.67877485,
-            aspect: 1.00801,
-            height: 49.8073,
-        };
-        let polygon_x = Polygon::from(x);
-
-        let y = GenericBBox {
-            x: 8044.455,
-            y: 8011.338,
-            angle: 2.67877485,
-            aspect: 1.0083783,
-            height: 49.79979,
-        };
-        let polygon_y = Polygon::from(y);
-=======
         let x = GenericBBox::new(8044.315, 8011.0454, Some(2.67877485), 1.00801, 49.8073);
         let polygon_x = Polygon::from(&x);
 
         let y = GenericBBox::new(8044.455, 8011.338, Some(2.67877485), 1.0083783, 49.79979);
         let polygon_y = Polygon::from(&y);
->>>>>>> d1a7060b
 
         dbg!(&polygon_x, &polygon_y);
     }
@@ -431,14 +337,6 @@
     type MetricObject = f32;
 
     fn calculate_metric_object(
-<<<<<<< HEAD
-        _left: &Option<Self>,
-        _right: &Option<Self>,
-    ) -> Option<Self::MetricObject> {
-        match (_left, _right) {
-            (Some(l), Some(r)) => {
-                if (normalize_angle(l.angle) - normalize_angle(r.angle)).abs() < EPS {
-=======
         left: &Option<Self>,
         rigth: &Option<Self>,
     ) -> Option<Self::MetricObject> {
@@ -449,21 +347,12 @@
                 .abs()
                     < EPS
                 {
->>>>>>> d1a7060b
                     BBox::calculate_metric_object(&Some(l.into()), &Some(r.into()))
                 } else {
                     assert!(l.aspect > 0.0);
                     assert!(l.height > 0.0);
                     assert!(r.aspect > 0.0);
                     assert!(r.height > 0.0);
-<<<<<<< HEAD
-                    let p1 = Polygon::from(*l);
-                    let p2 = Polygon::from(*r);
-                    let intersection = p1.intersection(&p2).unsigned_area();
-                    let union = p1.union(&p2).unsigned_area();
-                    let res = intersection / union;
-                    Some(res as f32)
-=======
 
                     let max_distance = l.get_radius() + r.get_radius();
                     let x = l.x - r.x;
@@ -492,7 +381,6 @@
                         let res = intersection / union;
                         Some(res as f32)
                     }
->>>>>>> d1a7060b
                 }
             }
             _ => None,
