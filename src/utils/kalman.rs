// Original source code idea from
// https://github.com/nwojke/deep_sort/blob/master/deep_sort/kalman_filter.py
//
use crate::utils::bbox::{BBox, GenericBBox};
use anyhow::Result;
use nalgebra::{SMatrix, SVector};

pub fn chi2inv95() -> [f32; 9] {
    [
        3.8415, 5.9915, 7.8147, 9.4877, 11.070, 12.592, 14.067, 15.507, 16.919,
    ]
}

const DIM: usize = 5;
const DIM_X2: usize = DIM * 2;
const DT: u64 = 1;

macro_rules! pretty_print {
    ($arr:expr) => {{
        let indent = 4;
        let prefix = String::from_utf8(vec![b' '; indent]).unwrap();
        let mut result_els = vec!["".to_string()];
        for i in 0..$arr.nrows() {
            let mut row_els = vec![];
            for j in 0..$arr.ncols() {
                row_els.push(format!("{:12.3}", $arr[(i, j)]));
            }
            let row_str = row_els.into_iter().collect::<Vec<_>>().join(" ");
            let row_str = format!("{}{}", prefix, row_str);
            result_els.push(row_str);
        }
        result_els.into_iter().collect::<Vec<_>>().join("\n")
    }};
}

/// Kalman filter current state
///
#[derive(Copy, Clone, Debug)]
pub struct State<const X: usize = DIM_X2> {
    mean: SVector<f32, X>,
    covariance: SMatrix<f32, X, X>,
}

impl<const X: usize> State<X> {
    /// Fetch predicted bbox in (x,y,w,h) format from the state
    ///
    pub fn bbox(&self) -> Result<BBox> {
        self.generic_bbox().into()
    }

    /// Fetch predicted bbox in (x,y,a,h) format from the state
    ///
    pub fn generic_bbox(&self) -> GenericBBox {
<<<<<<< HEAD
        GenericBBox {
            x: self.mean[0],
            y: self.mean[1],
            angle: self.mean[2],
            aspect: self.mean[3],
            height: self.mean[4],
        }
=======
        GenericBBox::new(
            self.mean[0],
            self.mean[1],
            if self.mean[2] == 0.0 {
                None
            } else {
                Some(self.mean[2])
            },
            self.mean[3],
            self.mean[4],
        )
>>>>>>> d1a7060b
    }

    /// dump the state
    ///
    pub fn dump(&self) {
        eprintln!("Mean={}", pretty_print!(self.mean.transpose()));
        eprintln!("Covariance={}", pretty_print!(self.covariance));
    }
}

/// Kalman filter
///
#[derive(Debug)]
pub struct KalmanFilter {
    motion_matrix: SMatrix<f32, DIM_X2, DIM_X2>,
    update_matrix: SMatrix<f32, DIM, DIM_X2>,
    std_position_weight: f32,
    std_velocity_weight: f32,
}

/// Default initializer
impl Default for KalmanFilter {
    fn default() -> Self {
        KalmanFilter::new(1.0 / 20.0, 1.0 / 160.0)
    }
}

impl KalmanFilter {
    /// Constructor with custom weights (shouldn't be used without the need)
    pub fn new(position_weight: f32, velocity_weight: f32) -> Self {
        let mut motion_matrix: SMatrix<f32, DIM_X2, DIM_X2> = SMatrix::identity();

        for i in 0..DIM {
            motion_matrix[(i, DIM + i)] = DT as f32;
        }

        KalmanFilter {
            motion_matrix,
            update_matrix: SMatrix::identity(),
            std_position_weight: position_weight,
            std_velocity_weight: velocity_weight,
        }
    }

    fn std_position(&self, k: f32, cnst: f32, p: f32) -> [f32; DIM] {
        let pos_weight = k * self.std_position_weight * p;
        [pos_weight, pos_weight, pos_weight, cnst, pos_weight]
    }

    fn std_velocity(&self, k: f32, cnst: f32, p: f32) -> [f32; DIM] {
        let vel_weight = k * self.std_velocity_weight * p;
        [vel_weight, vel_weight, vel_weight, cnst, vel_weight]
    }

    /// Initialize the filter with the first observation
    ///
    pub fn initiate(&self, bbox: GenericBBox) -> State<DIM_X2> {
        let mean: SVector<f32, DIM_X2> = SVector::from_iterator([
            bbox.x,
            bbox.y,
<<<<<<< HEAD
            bbox.angle,
=======
            bbox.angle.unwrap_or(0.0),
>>>>>>> d1a7060b
            bbox.aspect,
            bbox.height,
            0.0,
            0.0,
            0.0,
            0.0,
            0.0,
        ]);

        let mut std: SVector<f32, DIM_X2> = SVector::from_iterator(
            self.std_position(2.0, 1e-2, bbox.height)
                .into_iter()
                .chain(self.std_velocity(10.0, 1e-5, bbox.height).into_iter()),
        );

        std = std.component_mul(&std);

        let covariance: SMatrix<f32, DIM_X2, DIM_X2> = SMatrix::from_diagonal(&std);
        State { mean, covariance }
    }

    /// Predicts the state from the last state
    ///
    pub fn predict(&self, state: State<DIM_X2>) -> State<DIM_X2> {
        let (mean, covariance) = (state.mean, state.covariance);
        let std_pos = self.std_position(1.0, 1e-2, mean[4]);
        let std_vel = self.std_velocity(1.0, 1e-5, mean[4]);

        let mut std: SVector<f32, DIM_X2> =
            SVector::from_iterator(std_pos.into_iter().chain(std_vel.into_iter()));

        std = std.component_mul(&std);

        let motion_cov: SMatrix<f32, DIM_X2, DIM_X2> = SMatrix::from_diagonal(&std);

        let mean = self.motion_matrix * mean;
        let covariance =
            self.motion_matrix * covariance * self.motion_matrix.transpose() + motion_cov;
        State { mean, covariance }
    }

    fn project(
        &self,
        mean: SVector<f32, DIM_X2>,
        covariance: SMatrix<f32, DIM_X2, DIM_X2>,
    ) -> State<DIM> {
        let mut std: SVector<f32, DIM> =
            SVector::from_iterator(self.std_position(1.0, 1e-1, mean[4]));

        std = std.component_mul(&std);

        let innovation_cov: SMatrix<f32, DIM, DIM> = SMatrix::from_diagonal(&std);

        let mean = self.update_matrix * mean;
        let covariance =
            self.update_matrix * covariance * self.update_matrix.transpose() + innovation_cov;
        State { mean, covariance }
    }

    /// Updates the state with the current observation
    ///
    pub fn update(&self, state: State<DIM_X2>, measurement: GenericBBox) -> State<DIM_X2> {
        let (mean, covariance) = (state.mean, state.covariance);
        let projected_state = self.project(mean, covariance);
        let (projected_mean, projected_cov) = (projected_state.mean, projected_state.covariance);
        let b = (covariance * self.update_matrix.transpose()).transpose();
        let kalman_gain = projected_cov.solve_lower_triangular(&b).unwrap();

        let innovation = SVector::from_iterator([
            measurement.x,
            measurement.y,
<<<<<<< HEAD
            measurement.angle,
=======
            measurement.angle.unwrap_or(0.0),
>>>>>>> d1a7060b
            measurement.aspect,
            measurement.height,
        ]) - projected_mean;

        let innovation: SMatrix<f32, 1, DIM> = innovation.transpose();

        let mean = mean + (innovation * kalman_gain).transpose();
        let covariance = covariance - kalman_gain.transpose() * projected_cov * kalman_gain;
        State { mean, covariance }
    }
}

#[cfg(test)]
mod tests {
    use crate::utils::bbox::{BBox, GenericBBox};
    use crate::utils::kalman::KalmanFilter;
    use crate::{EstimateClose, EPS};

    #[test]
    fn constructor() {
        let f = KalmanFilter::default();
        let bbox = BBox {
            x: 1.0,
            y: 2.0,
            width: 5.0,
            height: 5.0,
        };

        let state = f.initiate(bbox.clone().into());
        let new_bb = state.bbox();
        assert_eq!(new_bb.unwrap(), bbox.clone());
    }

    #[test]
    fn step() {
        let f = KalmanFilter::default();
        let bbox = BBox {
            x: -10.0,
            y: 2.0,
            width: 2.0,
            height: 5.0,
        };

        let state = f.initiate(bbox.clone().into());
        let state = f.predict(state);
        let p = state.generic_bbox();

<<<<<<< HEAD
        let est_p = GenericBBox {
            x: -9.0,
            y: 4.5,
            angle: 0.0,
            aspect: 0.4,
            height: 5.0,
        };
        assert_eq!(p.almost_same(&est_p, EPS), true);

        let bbox = GenericBBox {
            x: 8.75,
            y: 52.349999999999994,
            angle: 0.0,
            aspect: 0.15084915084915085,
            height: 100.1,
        };
        let state = f.update(state, bbox);
        let est_p = GenericBBox {
            x: 10.070248,
            y: 55.90909,
            angle: 0.0,
            aspect: 0.3951147,
            height: 107.173546,
        };
=======
        let est_p = GenericBBox::new(-9.0, 4.5, None, 0.4, 5.0);
        assert_eq!(p.almost_same(&est_p, EPS), true);

        let bbox = GenericBBox::new(8.75, 52.349999999999994, None, 0.15084915084915085, 100.1);
        let state = f.update(state, bbox);
        let est_p = GenericBBox::new(10.070248, 55.90909, None, 0.3951147, 107.173546);
>>>>>>> d1a7060b

        let state = f.predict(state);
        let p = state.generic_bbox();
        assert_eq!(p.almost_same(&est_p, EPS), true);
    }
}<|MERGE_RESOLUTION|>--- conflicted
+++ resolved
@@ -51,15 +51,6 @@
     /// Fetch predicted bbox in (x,y,a,h) format from the state
     ///
     pub fn generic_bbox(&self) -> GenericBBox {
-<<<<<<< HEAD
-        GenericBBox {
-            x: self.mean[0],
-            y: self.mean[1],
-            angle: self.mean[2],
-            aspect: self.mean[3],
-            height: self.mean[4],
-        }
-=======
         GenericBBox::new(
             self.mean[0],
             self.mean[1],
@@ -71,7 +62,6 @@
             self.mean[3],
             self.mean[4],
         )
->>>>>>> d1a7060b
     }
 
     /// dump the state
@@ -132,11 +122,7 @@
         let mean: SVector<f32, DIM_X2> = SVector::from_iterator([
             bbox.x,
             bbox.y,
-<<<<<<< HEAD
-            bbox.angle,
-=======
             bbox.angle.unwrap_or(0.0),
->>>>>>> d1a7060b
             bbox.aspect,
             bbox.height,
             0.0,
@@ -208,11 +194,7 @@
         let innovation = SVector::from_iterator([
             measurement.x,
             measurement.y,
-<<<<<<< HEAD
-            measurement.angle,
-=======
             measurement.angle.unwrap_or(0.0),
->>>>>>> d1a7060b
             measurement.aspect,
             measurement.height,
         ]) - projected_mean;
@@ -260,39 +242,12 @@
         let state = f.predict(state);
         let p = state.generic_bbox();
 
-<<<<<<< HEAD
-        let est_p = GenericBBox {
-            x: -9.0,
-            y: 4.5,
-            angle: 0.0,
-            aspect: 0.4,
-            height: 5.0,
-        };
-        assert_eq!(p.almost_same(&est_p, EPS), true);
-
-        let bbox = GenericBBox {
-            x: 8.75,
-            y: 52.349999999999994,
-            angle: 0.0,
-            aspect: 0.15084915084915085,
-            height: 100.1,
-        };
-        let state = f.update(state, bbox);
-        let est_p = GenericBBox {
-            x: 10.070248,
-            y: 55.90909,
-            angle: 0.0,
-            aspect: 0.3951147,
-            height: 107.173546,
-        };
-=======
         let est_p = GenericBBox::new(-9.0, 4.5, None, 0.4, 5.0);
         assert_eq!(p.almost_same(&est_p, EPS), true);
 
         let bbox = GenericBBox::new(8.75, 52.349999999999994, None, 0.15084915084915085, 100.1);
         let state = f.update(state, bbox);
         let est_p = GenericBBox::new(10.070248, 55.90909, None, 0.3951147, 107.173546);
->>>>>>> d1a7060b
 
         let state = f.predict(state);
         let p = state.generic_bbox();
