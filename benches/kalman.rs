--- conflicted
+++ resolved
@@ -16,33 +16,14 @@
     b.iter(|| {
         let v = pt.next().unwrap().1.unwrap();
         let n = v[0].as_array_ref();
-<<<<<<< HEAD
-        let bbox = GenericBBox {
-            x: n[0],
-            y: n[1],
-            angle: 0.0,
-            aspect: 2.0,
-            height: 5.0,
-        };
-=======
+
         let bbox = GenericBBox::new(n[0], n[1], Some(0.0), 2.0, 5.0);
->>>>>>> d1a7060b
 
         let mut state = f.initiate(bbox);
         for _i in 0..N {
             let v = pt.next().unwrap().1.unwrap();
             let n = v[0].as_array_ref();
-<<<<<<< HEAD
-            let bb = GenericBBox {
-                x: n[0],
-                y: n[1],
-                angle: 0.0,
-                aspect: 2.0,
-                height: 5.0,
-            };
-=======
             let bb = GenericBBox::new(n[0], n[1], Some(0.0), 2.0, 5.0);
->>>>>>> d1a7060b
 
             state = f.predict(state);
             state = f.update(state, bb);
